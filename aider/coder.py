#!/usr/bin/env python

import os
import sys
import traceback
from pathlib import Path

import backoff
import git
import openai
import requests
from openai.error import RateLimitError
from rich.console import Console
from rich.live import Live
from rich.markdown import Markdown

from aider import diffs, models, prompts, utils
from aider.commands import Commands
from aider.repomap import RepoMap

from .dump import dump  # noqa: F401


class MissingAPIKeyError(ValueError):
    pass


class Coder:
    abs_fnames = None
    repo = None
    last_aider_commit_hash = None
    last_asked_for_commit_time = 0
    repo_map = None

    def check_model_availability(self, main_model):
        available_models = openai.Model.list()
        model_ids = [model.id for model in available_models["data"]]
        return main_model.name in model_ids

    def __init__(
        self,
        io,
        main_model=models.GPT4.name,
        fnames=None,
        pretty=True,
        show_diffs=False,
        auto_commits=True,
        dirty_commits=True,
        dry_run=False,
        map_tokens=1024,
        verbose=False,
        openai_api_key=None,
        openai_api_base=None,
        assistant_output_color="blue",
    ):
        if not openai_api_key:
            raise MissingAPIKeyError("No OpenAI API key provided.")
        openai.api_key = openai_api_key
        openai.api_base = openai_api_base

        self.verbose = verbose
        self.abs_fnames = set()
        self.cur_messages = []
        self.done_messages = []

        self.io = io

        if not auto_commits:
            dirty_commits = False

        self.auto_commits = auto_commits
        self.dirty_commits = dirty_commits
        self.assistant_output_color = assistant_output_color

        self.dry_run = dry_run
        self.pretty = pretty

        if pretty:
            self.console = Console()
        else:
            self.console = Console(force_terminal=True, no_color=True)

        main_model = models.Model(main_model)
        if not main_model.is_always_available():
            if not self.check_model_availability(main_model):
                if main_model != models.GPT4:
                    self.io.tool_error(
                        f"API key does not support {main_model.name}, falling back to"
                        f" {models.GPT35_16k.name}"
                    )
                main_model = models.GPT35_16k

        self.main_model = main_model
<<<<<<< HEAD
        if main_model in models.GPT35_models:
            self.io.tool_output(
                f"Using {main_model.name} (experimental): disabling ctags/repo-maps.",
            )

        self.edit_format = self.main_model.edit_format

        if self.edit_format == "whole":
=======
        if main_model.is_gpt35():
>>>>>>> 44198e8b
            self.gpt_prompts = prompts.GPT35()
        else:
            self.gpt_prompts = prompts.GPT4()

        self.io.tool_output(f"Model: {main_model.name}")

        self.show_diffs = show_diffs

        self.commands = Commands(self.io, self)

        self.set_repo(fnames)

        if self.repo:
            rel_repo_dir = os.path.relpath(self.repo.git_dir, os.getcwd())
            self.io.tool_output(f"Git repo: {rel_repo_dir}")
        else:
            self.io.tool_output("Git repo: none")
            self.find_common_root()

        if main_model.is_gpt4():
            rm_io = io if self.verbose else None
            self.repo_map = RepoMap(
                map_tokens,
                self.root,
                self.main_model,
                rm_io,
                self.gpt_prompts.repo_content_prefix,
            )

            if self.repo_map.use_ctags:
                self.io.tool_output(f"Repo-map: universal-ctags using {map_tokens} tokens")
            elif not self.repo_map.has_ctags and map_tokens > 0:
                self.io.tool_output(
                    f"Repo-map: basic using {map_tokens} tokens (universal-ctags not found)"
                )
            else:
                self.io.tool_output("Repo-map: disabled because map_tokens == 0")
        else:
            self.io.tool_output("Repo-map: disabled for gpt-3.5")

        for fname in self.get_inchat_relative_files():
            self.io.tool_output(f"Added {fname} to the chat.")

    def find_common_root(self):
        if self.abs_fnames:
            common_prefix = os.path.commonpath(list(self.abs_fnames))
            self.root = os.path.dirname(common_prefix)
        else:
            self.root = os.getcwd()

    def set_repo(self, cmd_line_fnames):
        if not cmd_line_fnames:
            cmd_line_fnames = ["."]

        repo_paths = []
        for fname in cmd_line_fnames:
            fname = Path(fname)
            if not fname.exists():
                self.io.tool_output(f"Creating empty file {fname}")
                fname.parent.mkdir(parents=True, exist_ok=True)
                fname.touch()

            try:
                repo_path = git.Repo(fname, search_parent_directories=True).working_dir
                repo_paths.append(repo_path)
            except git.exc.InvalidGitRepositoryError:
                pass

            if fname.is_dir():
                continue

            fname = fname.resolve()
            self.abs_fnames.add(str(fname))

        num_repos = len(set(repo_paths))

        if num_repos == 0:
            return
        if num_repos > 1:
            self.io.tool_error("Files are in different git repos.")
            return

        # https://github.com/gitpython-developers/GitPython/issues/427
        repo = git.Repo(repo_paths.pop(), odbt=git.GitDB)

        self.root = repo.working_tree_dir

        new_files = []
        for fname in self.abs_fnames:
            relative_fname = self.get_rel_fname(fname)
            tracked_files = set(repo.git.ls_files().splitlines())
            if relative_fname not in tracked_files:
                new_files.append(relative_fname)

        if new_files:
            rel_repo_dir = os.path.relpath(repo.git_dir, os.getcwd())

            self.io.tool_output(f"Files not tracked in {rel_repo_dir}:")
            for fn in new_files:
                self.io.tool_output(f" - {fn}")
            if self.io.confirm_ask("Add them?"):
                for relative_fname in new_files:
                    repo.git.add(relative_fname)
                    self.io.tool_output(f"Added {relative_fname} to the git repo")
                show_files = ", ".join(new_files)
                commit_message = f"Added new files to the git repo: {show_files}"
                repo.git.commit("-m", commit_message, "--no-verify")
                commit_hash = repo.head.commit.hexsha[:7]
                self.io.tool_output(f"Commit {commit_hash} {commit_message}")
            else:
                self.io.tool_error("Skipped adding new files to the git repo.")
                return

        self.repo = repo

    def get_files_content(self, fnames=None):
        if not fnames:
            fnames = self.abs_fnames

        prompt = ""
        for fname in fnames:
            relative_fname = self.get_rel_fname(fname)
            prompt += utils.quoted_file(fname, relative_fname)
        return prompt

    def get_files_messages(self):
        all_content = ""
        if self.abs_fnames:
            files_content = self.gpt_prompts.files_content_prefix
            files_content += self.get_files_content()
        else:
            files_content = self.gpt_prompts.files_no_full_files

        all_content += files_content

        other_files = set(self.get_all_abs_files()) - set(self.abs_fnames)
        if self.repo_map:
            repo_content = self.repo_map.get_repo_map(self.abs_fnames, other_files)
            if repo_content:
                if all_content:
                    all_content += "\n"
                all_content += repo_content

        files_messages = [
            dict(role="user", content=all_content),
            dict(role="assistant", content="Ok."),
        ]
        if self.abs_fnames:
            files_messages += [
                dict(role="system", content=self.gpt_prompts.system_reminder),
            ]

        return files_messages

    def run(self):
        self.done_messages = []
        self.cur_messages = []

        self.num_control_c = 0

        while True:
            try:
                new_user_message = self.run_loop()
                while new_user_message:
                    new_user_message = self.send_new_user_message(new_user_message)

            except KeyboardInterrupt:
                self.num_control_c += 1
                if self.num_control_c >= 2:
                    break
                self.io.tool_error("^C again or /exit to quit")
            except EOFError:
                return

    def should_dirty_commit(self, inp):
        is_commit_command = inp and inp.startswith("/commit")
        if is_commit_command:
            return

        if not self.dirty_commits:
            return
        if not self.repo:
            return
        if not self.repo.is_dirty():
            return
        if self.last_asked_for_commit_time >= self.get_last_modified():
            return
        return True

    def move_back_cur_messages(self, message):
        self.done_messages += self.cur_messages
        if message:
            self.done_messages += [
                dict(role="user", content=message),
                dict(role="assistant", content="Ok."),
            ]
        self.cur_messages = []

    def run_loop(self):
        inp = self.io.get_input(
            self.root,
            self.get_inchat_relative_files(),
            self.get_addable_relative_files(),
            self.commands,
        )

        self.num_control_c = 0

        if self.should_dirty_commit(inp):
            self.commit(ask=True, which="repo_files")

            # files changed, move cur messages back behind the files messages
            self.move_back_cur_messages(self.gpt_prompts.files_content_local_edits)

            if inp.strip():
                self.io.tool_output("Use up-arrow to retry previous command:", inp)
            return

        if not inp:
            return

        if self.commands.is_command(inp):
            return self.commands.run(inp)

        self.check_for_file_mentions(inp)

        return self.send_new_user_message(inp)

    def send_new_user_message(self, inp):
        self.cur_messages += [
            dict(role="user", content=inp),
        ]

        main_sys = self.gpt_prompts.main_system
<<<<<<< HEAD
        if self.main_model in models.GPT4_models + [models.GPT35_16k]:
=======
        if self.main_model.is_gpt4():
>>>>>>> 44198e8b
            main_sys += "\n" + self.gpt_prompts.system_reminder

        messages = [
            dict(role="system", content=main_sys),
        ]

        messages += self.done_messages

        messages += self.get_files_messages()
        messages += self.cur_messages

        if self.verbose:
            utils.show_messages(messages)

        content, interrupted = self.send(messages)
        if interrupted:
            self.io.tool_error("\n\n^C KeyboardInterrupt")
            content += "\n^C KeyboardInterrupt"

        self.io.tool_output()
        if interrupted:
            self.cur_messages += [dict(role="assistant", content=content)]
            return

        edited, edit_error = self.apply_updates(content)
        if edit_error:
            return edit_error

<<<<<<< HEAD
        if not (self.edit_format == "whole" and edited):
            # Don't add assistant messages to the history if they contain "edits"
            # from the "whole" edit format.
=======
        if self.main_model.is_gpt4() or not edited:
            # Don't add 3.5 assistant messages to the history if they contain "edits"
>>>>>>> 44198e8b
            # Because those edits are actually fully copies of the file!
            # That wastes too much context window.
            self.cur_messages += [dict(role="assistant", content=content)]
        else:
            self.cur_messages += [
                dict(role="assistant", content=self.gpt_prompts.redacted_edit_message)
            ]

        if edited:
            if self.auto_commits:
                saved_message = self.auto_commit()
            else:
                saved_message = None
            self.move_back_cur_messages(saved_message)

        add_rel_files_message = self.check_for_file_mentions(content)
        if add_rel_files_message:
            return add_rel_files_message

    def auto_commit(self):
        res = self.commit(history=self.cur_messages, prefix="aider: ")
        if res:
            commit_hash, commit_message = res
            self.last_aider_commit_hash = commit_hash

            saved_message = self.gpt_prompts.files_content_gpt_edits.format(
                hash=commit_hash,
                message=commit_message,
            )
        else:
            # TODO: if not self.repo then the files_content_gpt_no_edits isn't appropriate
            self.io.tool_error("Warning: no changes found in tracked files.")
            saved_message = self.gpt_prompts.files_content_gpt_no_edits

        return saved_message

    def check_for_file_mentions(self, content):
        words = set(word for word in content.split())

        # drop sentence punctuation from the end
        words = set(word.rstrip(",.!;") for word in words)

        # strip away all kinds of quotes
        quotes = "".join(['"', "'", "`"])
        words = set(word.strip(quotes) for word in words)

        addable_rel_fnames = self.get_addable_relative_files()

        mentioned_rel_fnames = set()
        fname_to_rel_fnames = {}
        for rel_fname in addable_rel_fnames:
            fname = os.path.basename(rel_fname)
            if fname not in fname_to_rel_fnames:
                fname_to_rel_fnames[fname] = []
            fname_to_rel_fnames[fname].append(rel_fname)

        for fname, rel_fnames in fname_to_rel_fnames.items():
            if len(rel_fnames) == 1 and fname in words:
                mentioned_rel_fnames.add(rel_fnames[0])
            else:
                for rel_fname in rel_fnames:
                    if rel_fname in words:
                        mentioned_rel_fnames.add(rel_fname)

        if not mentioned_rel_fnames:
            return

        for rel_fname in mentioned_rel_fnames:
            self.io.tool_output(rel_fname)

        if not self.io.confirm_ask("Add these files to the chat?"):
            return

        for rel_fname in mentioned_rel_fnames:
            self.abs_fnames.add(os.path.abspath(os.path.join(self.root, rel_fname)))

        return prompts.added_files.format(fnames=", ".join(mentioned_rel_fnames))

    @backoff.on_exception(
        backoff.expo,
        (RateLimitError, requests.exceptions.ConnectionError),
        max_tries=5,
        on_backoff=lambda details: print(f"Retry in {details['wait']} seconds."),
    )
    def send_with_retries(self, model, messages):
        return openai.ChatCompletion.create(
            model=model,
            messages=messages,
            temperature=0,
            stream=True,
        )

    def send(self, messages, model=None, silent=False):
        if not model:
            model = self.main_model.name

        self.resp = ""
        interrupted = False
        try:
            completion = self.send_with_retries(model, messages)
            self.show_send_output(completion, silent)
        except KeyboardInterrupt:
            interrupted = True

        if not silent:
            self.io.ai_output(self.resp)

        return self.resp, interrupted

    def show_send_output(self, completion, silent):
        live = None
        if self.pretty and not silent:
            live = Live(vertical_overflow="scroll")

        try:
            if live:
                live.start()

            for chunk in completion:
                if chunk.choices[0].finish_reason not in (None, "stop"):
                    assert False, "Exceeded context window!"

                try:
                    text = chunk.choices[0].delta.content
                    self.resp += text
                except AttributeError:
                    continue

                if silent:
                    continue

                if self.pretty:
                    show_resp = self.resp
<<<<<<< HEAD
                    if self.edit_format == "whole":
=======
                    if self.main_model.is_gpt35():
>>>>>>> 44198e8b
                        try:
                            show_resp = self.update_files_gpt35(self.resp, mode="diff")
                        except ValueError:
                            pass
                    md = Markdown(
                        show_resp, style=self.assistant_output_color, code_theme="default"
                    )
                    live.update(md)
                else:
                    sys.stdout.write(text)
                    sys.stdout.flush()
        finally:
            if live:
                live.stop()

    def update_files_gpt35(self, content, mode="update"):
        edited = set()
        chat_files = self.get_inchat_relative_files()
        if not chat_files:
            if mode == "diff":
                return content
            return

        output = []
        lines = content.splitlines(keepends=True)
        fname = None
        new_lines = []
        for i, line in enumerate(lines):
            if line.startswith("```"):
                if fname:
                    # ending an existing block
                    full_path = os.path.abspath(os.path.join(self.root, fname))

                    if mode == "diff":
                        with open(full_path, "r") as f:
                            orig_lines = f.readlines()

                        show_diff = diffs.diff_partial_update(
                            orig_lines,
                            new_lines,
                            final=True,
                        ).splitlines()
                        output += show_diff
                    else:
                        new_lines = "".join(new_lines)
                        Path(full_path).write_text(new_lines)
                        edited.add(fname)

                    fname = None
                    new_lines = []
                    continue

                # starting a new block
                if i == 0:
                    raise ValueError("No filename provided before ``` block")

                fname = lines[i - 1].strip()
                if fname not in chat_files:
                    if len(chat_files) == 1:
                        fname = list(chat_files)[0]
                    else:
                        show_chat_files = " ".join(chat_files)
                        raise ValueError(f"{fname} is not one of: {show_chat_files}")

            elif fname:
                new_lines.append(line)
            else:
                output.append(line)

        if mode == "diff":
            if fname:
                # ending an existing block
                full_path = os.path.abspath(os.path.join(self.root, fname))

                if mode == "diff":
                    with open(full_path, "r") as f:
                        orig_lines = f.readlines()

                    show_diff = diffs.diff_partial_update(
                        orig_lines,
                        new_lines,
                    ).splitlines()
                    output += show_diff

            return "\n".join(output)

        if fname:
            raise ValueError("Started a ``` block without closing it")

        return edited

    def update_files_gpt4(self, content):
        # might raise ValueError for malformed ORIG/UPD blocks
        edits = list(utils.find_original_update_blocks(content))

        edited = set()
        for path, original, updated in edits:
            full_path = os.path.abspath(os.path.join(self.root, path))

            if full_path not in self.abs_fnames:
                if not Path(full_path).exists():
                    question = f"Allow creation of new file {path}?"  # noqa: E501
                else:
                    question = (
                        f"Allow edits to {path} which was not previously provided?"  # noqa: E501
                    )
                if not self.io.confirm_ask(question):
                    self.io.tool_error(f"Skipping edit to {path}")
                    continue

                if not Path(full_path).exists():
                    Path(full_path).parent.mkdir(parents=True, exist_ok=True)
                    Path(full_path).touch()

                self.abs_fnames.add(full_path)

                # Check if the file is already in the repo
                if self.repo:
                    tracked_files = set(self.repo.git.ls_files().splitlines())
                    relative_fname = self.get_rel_fname(full_path)
                    if relative_fname not in tracked_files and self.io.confirm_ask(
                        f"Add {path} to git?"
                    ):
                        self.repo.git.add(full_path)

            edited.add(path)
            if utils.do_replace(full_path, original, updated, self.dry_run):
                if self.dry_run:
                    self.io.tool_output(f"Dry run, did not apply edit to {path}")
                else:
                    self.io.tool_output(f"Applied edit to {path}")
            else:
                self.io.tool_error(f"Failed to apply edit to {path}")

        return edited

    def get_context_from_history(self, history):
        context = ""
        if history:
            context += "# Context:\n"
            for msg in history:
                context += msg["role"].upper() + ": " + msg["content"] + "\n"
        return context

    def get_commit_message(self, diffs, context):
        if len(diffs) >= 4 * 1024 * 4:
            self.io.tool_error(
                f"Diff is too large for {models.GPT35.name} to generate a commit message."
            )
            return

        diffs = "# Diffs:\n" + diffs

        messages = [
            dict(role="system", content=prompts.commit_system),
            dict(role="user", content=context + diffs),
        ]

        try:
            commit_message, interrupted = self.send(
                messages,
                model=models.GPT35.name,
                silent=True,
            )
        except openai.error.InvalidRequestError:
            self.io.tool_error(
                f"Failed to generate commit message using {models.GPT35.name} due to an invalid"
                " request."
            )
            return

        commit_message = commit_message.strip()
        if commit_message and commit_message[0] == '"' and commit_message[-1] == '"':
            commit_message = commit_message[1:-1].strip()

        if interrupted:
            self.io.tool_error(
                f"Unable to get commit message from {models.GPT35.name}. Use /commit to try again."
            )
            return

        return commit_message

    def get_diffs(self, *args):
        if self.pretty:
            args = ["--color"] + list(args)

        diffs = self.repo.git.diff(*args)
        return diffs

    def commit(self, history=None, prefix=None, ask=False, message=None, which="chat_files"):
        repo = self.repo
        if not repo:
            return

        if not repo.is_dirty():
            return

        def get_dirty_files_and_diffs(file_list):
            diffs = ""
            relative_dirty_files = []
            for fname in file_list:
                relative_fname = self.get_rel_fname(fname)
                relative_dirty_files.append(relative_fname)

                try:
                    current_branch_commit_count = len(
                        list(self.repo.iter_commits(self.repo.active_branch))
                    )
                except git.exc.GitCommandError:
                    current_branch_commit_count = None

                if not current_branch_commit_count:
                    continue

                these_diffs = self.get_diffs("HEAD", "--", relative_fname)

                if these_diffs:
                    diffs += these_diffs + "\n"

            return relative_dirty_files, diffs

        if which == "repo_files":
            all_files = [os.path.join(self.root, f) for f in self.get_all_relative_files()]
            relative_dirty_fnames, diffs = get_dirty_files_and_diffs(all_files)
        elif which == "chat_files":
            relative_dirty_fnames, diffs = get_dirty_files_and_diffs(self.abs_fnames)
        else:
            raise ValueError(f"Invalid value for 'which': {which}")

        if self.show_diffs or ask:
            # don't use io.tool_output() because we don't want to log or further colorize
            print(diffs)

        context = self.get_context_from_history(history)
        if message:
            commit_message = message
        else:
            commit_message = self.get_commit_message(diffs, context)

        if not commit_message:
            commit_message = "work in progress"

        if prefix:
            commit_message = prefix + commit_message

        if ask:
            if which == "repo_files":
                self.io.tool_output("Git repo has uncommitted changes.")
            else:
                self.io.tool_output("Files have uncommitted changes.")

            res = self.io.prompt_ask(
                "Commit before the chat proceeds [y/n/commit message]?",
                default=commit_message,
            ).strip()
            self.last_asked_for_commit_time = self.get_last_modified()

            self.io.tool_output()

            if res.lower() in ["n", "no"]:
                self.io.tool_error("Skipped commmit.")
                return
            if res.lower() not in ["y", "yes"] and res:
                commit_message = res

        repo.git.add(*relative_dirty_fnames)

        full_commit_message = commit_message + "\n\n" + context
        repo.git.commit("-m", full_commit_message, "--no-verify")
        commit_hash = repo.head.commit.hexsha[:7]
        self.io.tool_output(f"Commit {commit_hash} {commit_message}")

        return commit_hash, commit_message

    def get_rel_fname(self, fname):
        return os.path.relpath(fname, self.root)

    def get_inchat_relative_files(self):
        files = [self.get_rel_fname(fname) for fname in self.abs_fnames]
        return sorted(set(files))

    def get_all_relative_files(self):
        if self.repo:
            files = self.repo.git.ls_files().splitlines()
        else:
            files = self.get_inchat_relative_files()

        return sorted(set(files))

    def get_all_abs_files(self):
        files = self.get_all_relative_files()
        files = [os.path.abspath(os.path.join(self.root, path)) for path in files]
        return files

    def get_last_modified(self):
        files = self.get_all_abs_files()
        if not files:
            return 0
        return max(Path(path).stat().st_mtime for path in files)

    def get_addable_relative_files(self):
        return set(self.get_all_relative_files()) - set(self.get_inchat_relative_files())

    def apply_updates(self, content):
<<<<<<< HEAD
        if self.edit_format == "diff":
            method = self.update_files_gpt4
        elif self.edit_format == "whole":
=======
        if self.main_model.is_gpt4():
            method = self.update_files_gpt4
        elif self.main_model.is_gpt35():
>>>>>>> 44198e8b
            method = self.update_files_gpt35
        else:
            raise ValueError(f"apply_updates() doesn't support {self.main_model.name}")

        try:
            edited = method(content)
            return edited, None
        except ValueError as err:
            err = err.args[0]
            self.io.tool_error("Malformed ORIGINAL/UPDATE blocks, retrying...")
            self.io.tool_error(str(err))
            return None, err

        except Exception as err:
            print(err)
            print()
            traceback.print_exc()
            return None, err<|MERGE_RESOLUTION|>--- conflicted
+++ resolved
@@ -91,18 +91,9 @@
                 main_model = models.GPT35_16k
 
         self.main_model = main_model
-<<<<<<< HEAD
-        if main_model in models.GPT35_models:
-            self.io.tool_output(
-                f"Using {main_model.name} (experimental): disabling ctags/repo-maps.",
-            )
-
         self.edit_format = self.main_model.edit_format
 
         if self.edit_format == "whole":
-=======
-        if main_model.is_gpt35():
->>>>>>> 44198e8b
             self.gpt_prompts = prompts.GPT35()
         else:
             self.gpt_prompts = prompts.GPT4()
@@ -337,11 +328,7 @@
         ]
 
         main_sys = self.gpt_prompts.main_system
-<<<<<<< HEAD
-        if self.main_model in models.GPT4_models + [models.GPT35_16k]:
-=======
         if self.main_model.is_gpt4():
->>>>>>> 44198e8b
             main_sys += "\n" + self.gpt_prompts.system_reminder
 
         messages = [
@@ -370,14 +357,9 @@
         if edit_error:
             return edit_error
 
-<<<<<<< HEAD
         if not (self.edit_format == "whole" and edited):
             # Don't add assistant messages to the history if they contain "edits"
             # from the "whole" edit format.
-=======
-        if self.main_model.is_gpt4() or not edited:
-            # Don't add 3.5 assistant messages to the history if they contain "edits"
->>>>>>> 44198e8b
             # Because those edits are actually fully copies of the file!
             # That wastes too much context window.
             self.cur_messages += [dict(role="assistant", content=content)]
@@ -511,11 +493,7 @@
 
                 if self.pretty:
                     show_resp = self.resp
-<<<<<<< HEAD
                     if self.edit_format == "whole":
-=======
-                    if self.main_model.is_gpt35():
->>>>>>> 44198e8b
                         try:
                             show_resp = self.update_files_gpt35(self.resp, mode="diff")
                         except ValueError:
@@ -821,15 +799,9 @@
         return set(self.get_all_relative_files()) - set(self.get_inchat_relative_files())
 
     def apply_updates(self, content):
-<<<<<<< HEAD
         if self.edit_format == "diff":
             method = self.update_files_gpt4
         elif self.edit_format == "whole":
-=======
-        if self.main_model.is_gpt4():
-            method = self.update_files_gpt4
-        elif self.main_model.is_gpt35():
->>>>>>> 44198e8b
             method = self.update_files_gpt35
         else:
             raise ValueError(f"apply_updates() doesn't support {self.main_model.name}")
