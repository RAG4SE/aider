--- conflicted
+++ resolved
@@ -4,15 +4,8 @@
 #
 #    pip-compile --allow-unsafe --constraint=requirements/common-constraints.txt --output-file=requirements.txt requirements/requirements.in
 #
-<<<<<<< HEAD
 aiohappyeyeballs==2.4.8
     # via aiohttp
-=======
-aiohappyeyeballs==2.4.6
-    # via
-    #   -c requirements/common-constraints.txt
-    #   aiohttp
->>>>>>> c4a67c43
 aiohttp==3.11.13
     # via
     #   -c requirements/common-constraints.txt
@@ -162,19 +155,9 @@
     #   -r requirements/requirements.in
     #   litellm
 jsonschema-specifications==2024.10.1
-<<<<<<< HEAD
     # via jsonschema
 litellm==1.62.1
     # via -r requirements/requirements.in
-=======
-    # via
-    #   -c requirements/common-constraints.txt
-    #   jsonschema
-litellm==1.61.20
-    # via
-    #   -c requirements/common-constraints.txt
-    #   -r requirements/requirements.in
->>>>>>> c4a67c43
 markdown-it-py==3.0.0
     # via
     #   -c requirements/common-constraints.txt
@@ -215,13 +198,7 @@
     #   scipy
     #   soundfile
 openai==1.65.2
-<<<<<<< HEAD
     # via litellm
-=======
-    # via
-    #   -c requirements/common-constraints.txt
-    #   litellm
->>>>>>> c4a67c43
 packaging==24.2
     # via
     #   -c requirements/common-constraints.txt
@@ -237,19 +214,9 @@
     #   -c requirements/common-constraints.txt
     #   -r requirements/requirements.in
 pillow==10.4.0
-<<<<<<< HEAD
     # via -r requirements/requirements.in
 posthog==3.18.1
     # via -r requirements/requirements.in
-=======
-    # via
-    #   -c requirements/common-constraints.txt
-    #   -r requirements/requirements.in
-posthog==3.18.1
-    # via
-    #   -c requirements/common-constraints.txt
-    #   -r requirements/requirements.in
->>>>>>> c4a67c43
 prompt-toolkit==3.0.50
     # via
     #   -c requirements/common-constraints.txt
